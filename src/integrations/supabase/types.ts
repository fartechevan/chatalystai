--- conflicted
+++ resolved
@@ -1578,8 +1578,6 @@
             referencedColumns: ["id"]
           },
         ]
-<<<<<<< HEAD
-=======
       }
       vector_db_v2: {
         Row: {
@@ -1618,7 +1616,6 @@
             referencedColumns: ["id"]
           },
         ]
->>>>>>> a5be298c
       }
       whatsapp_blast_limits: {
         Row: {
@@ -1853,8 +1850,6 @@
           image_url: string
         }[]
       }
-<<<<<<< HEAD
-=======
       match_vector_db_v1_for_n8n: {
         Args: { query_embedding: string; match_count?: number; filter?: Json }
         Returns: {
@@ -1890,7 +1885,6 @@
           rrf_score: number
         }[]
       }
->>>>>>> a5be298c
       mwtestt: {
         Args: Record<PropertyKey, never>
         Returns: {
