export type Json =
  | string
  | number
  | boolean
  | null
  | { [key: string]: Json | undefined }
  | Json[]

export type Database = {
  // Allows to automatically instanciate createClient with right options
  // instead of createClient<Database, { PostgrestVersion: 'XX' }>(URL, KEY)
  __InternalSupabase: {
    PostgrestVersion: "12.2.3 (519615d)"
  }
  public: {
    Tables: {
      agent_conversations: {
        Row: {
          added_to_knowledge_base: boolean | null
          created_at: string | null
          id: string
          knowledge_chunk_id: string | null
          knowledge_document_id: string | null
          knowledge_used: Json | null
          message_content: string | null
          message_timestamp: string | null
          needs_review: boolean | null
          sender_type: Database["public"]["Enums"]["sender_type"]
          session_id: string | null
        }
        Insert: {
          added_to_knowledge_base?: boolean | null
          created_at?: string | null
          id?: string
          knowledge_chunk_id?: string | null
          knowledge_document_id?: string | null
          knowledge_used?: Json | null
          message_content?: string | null
          message_timestamp?: string | null
          needs_review?: boolean | null
          sender_type: Database["public"]["Enums"]["sender_type"]
          session_id?: string | null
        }
        Update: {
          added_to_knowledge_base?: boolean | null
          created_at?: string | null
          id?: string
          knowledge_chunk_id?: string | null
          knowledge_document_id?: string | null
          knowledge_used?: Json | null
          message_content?: string | null
          message_timestamp?: string | null
          needs_review?: boolean | null
          sender_type?: Database["public"]["Enums"]["sender_type"]
          session_id?: string | null
        }
        Relationships: [
          {
            foreignKeyName: "agent_conversations_knowledge_chunk_id_fkey"
            columns: ["knowledge_chunk_id"]
            isOneToOne: false
            referencedRelation: "knowledge_chunks"
            referencedColumns: ["id"]
          },
          {
            foreignKeyName: "agent_conversations_knowledge_document_id_fkey"
            columns: ["knowledge_document_id"]
            isOneToOne: false
            referencedRelation: "knowledge_documents"
            referencedColumns: ["id"]
          },
          {
            foreignKeyName: "agent_conversations_session_id_fkey"
            columns: ["session_id"]
            isOneToOne: false
            referencedRelation: "ai_agent_sessions"
            referencedColumns: ["id"]
          },
        ]
      }
      ai_agent_integrations: {
        Row: {
          activation_mode: string | null
          agent_id: string
          created_at: string
          error_message: string | null
          integrations_config_id: string | null
          session_timeout_minutes: number | null
          stop_keywords: string[] | null
          updated_at: string
        }
        Insert: {
          activation_mode?: string | null
          agent_id: string
          created_at?: string
          error_message?: string | null
          integrations_config_id?: string | null
          session_timeout_minutes?: number | null
          stop_keywords?: string[] | null
          updated_at?: string
        }
        Update: {
          activation_mode?: string | null
          agent_id?: string
          created_at?: string
          error_message?: string | null
          integrations_config_id?: string | null
          session_timeout_minutes?: number | null
          stop_keywords?: string[] | null
          updated_at?: string
        }
        Relationships: [
          {
            foreignKeyName: "ai_agent_integrations_agent_id_fkey"
            columns: ["agent_id"]
            isOneToOne: false
            referencedRelation: "ai_agents"
            referencedColumns: ["id"]
          },
          {
            foreignKeyName: "ai_agent_integrations_integrations_config_id_fkey"
            columns: ["integrations_config_id"]
            isOneToOne: false
            referencedRelation: "integrations_config"
            referencedColumns: ["id"]
          },
        ]
      }
      ai_agent_knowledge_documents: {
        Row: {
          agent_id: string
          created_at: string
          document_id: string
        }
        Insert: {
          agent_id: string
          created_at?: string
          document_id: string
        }
        Update: {
          agent_id?: string
          created_at?: string
          document_id?: string
        }
        Relationships: [
          {
            foreignKeyName: "ai_agent_knowledge_documents_agent_id_fkey"
            columns: ["agent_id"]
            isOneToOne: false
            referencedRelation: "ai_agents"
            referencedColumns: ["id"]
          },
          {
            foreignKeyName: "ai_agent_knowledge_documents_document_id_fkey"
            columns: ["document_id"]
            isOneToOne: false
            referencedRelation: "knowledge_documents"
            referencedColumns: ["id"]
          },
        ]
      }
      ai_agent_sessions: {
        Row: {
          agent_id: string | null
          contact_identifier: string
          conversation_history: Json | null
          created_at: string | null
          id: string
          integrations_config_id: string | null
          is_active: boolean | null
          last_interaction_timestamp: string | null
          status: Database["public"]["Enums"]["ai_session_status"]
          updated_at: string | null
        }
        Insert: {
          agent_id?: string | null
          contact_identifier: string
          conversation_history?: Json | null
          created_at?: string | null
          id?: string
          integrations_config_id?: string | null
          is_active?: boolean | null
          last_interaction_timestamp?: string | null
          status?: Database["public"]["Enums"]["ai_session_status"]
          updated_at?: string | null
        }
        Update: {
          agent_id?: string | null
          contact_identifier?: string
          conversation_history?: Json | null
          created_at?: string | null
          id?: string
          integrations_config_id?: string | null
          is_active?: boolean | null
          last_interaction_timestamp?: string | null
          status?: Database["public"]["Enums"]["ai_session_status"]
          updated_at?: string | null
        }
        Relationships: [
          {
            foreignKeyName: "ai_agent_sessions_agent_id_fkey"
            columns: ["agent_id"]
            isOneToOne: false
            referencedRelation: "ai_agents"
            referencedColumns: ["id"]
          },
          {
            foreignKeyName: "ai_agent_sessions_integrations_config_id_fkey"
            columns: ["integrations_config_id"]
            isOneToOne: false
            referencedRelation: "integrations_config"
            referencedColumns: ["id"]
          },
        ]
      }
      ai_agents: {
        Row: {
          activation_mode:
            | Database["public"]["Enums"]["agent_activation_mode"]
            | null
          agent_type: string
          created_at: string
          custom_agent_config: Json | null
          id: string
          is_enabled: boolean | null
          keyword_trigger: string | null
          knowledge_document_ids: string[] | null
          name: string
          prompt: string
          updated_at: string
          user_id: string
        }
        Insert: {
          activation_mode?:
            | Database["public"]["Enums"]["agent_activation_mode"]
            | null
          agent_type?: string
          created_at?: string
          custom_agent_config?: Json | null
          id?: string
          is_enabled?: boolean | null
          keyword_trigger?: string | null
          knowledge_document_ids?: string[] | null
          name: string
          prompt: string
          updated_at?: string
          user_id: string
        }
        Update: {
          activation_mode?:
            | Database["public"]["Enums"]["agent_activation_mode"]
            | null
          agent_type?: string
          created_at?: string
          custom_agent_config?: Json | null
          id?: string
          is_enabled?: boolean | null
          keyword_trigger?: string | null
          knowledge_document_ids?: string[] | null
          name?: string
          prompt?: string
          updated_at?: string
          user_id?: string
        }
        Relationships: []
      }
      appointments: {
        Row: {
          contact_identifier: string | null
          created_at: string
          end_time: string | null
          id: string
          notes: string | null
          source_channel: string | null
          start_time: string | null
          status: string | null
          title: string | null
          updated_at: string | null
        }
        Insert: {
          contact_identifier?: string | null
          created_at?: string
          end_time?: string | null
          id?: string
          notes?: string | null
          source_channel?: string | null
          start_time?: string | null
          status?: string | null
          title?: string | null
          updated_at?: string | null
        }
        Update: {
          contact_identifier?: string | null
          created_at?: string
          end_time?: string | null
          id?: string
          notes?: string | null
          source_channel?: string | null
          start_time?: string | null
          status?: string | null
          title?: string | null
          updated_at?: string | null
        }
        Relationships: []
      }
      batch_sentiment_analysis: {
        Row: {
          conversation_ids: string[] | null
          created_at: string | null
          end_date: string
          id: string
          negative_count: number | null
          neutral_count: number | null
          overall_sentiment: string | null
          positive_count: number | null
          start_date: string
          summary: string | null
        }
        Insert: {
          conversation_ids?: string[] | null
          created_at?: string | null
          end_date: string
          id?: string
          negative_count?: number | null
          neutral_count?: number | null
          overall_sentiment?: string | null
          positive_count?: number | null
          start_date: string
          summary?: string | null
        }
        Update: {
          conversation_ids?: string[] | null
          created_at?: string | null
          end_date?: string
          id?: string
          negative_count?: number | null
          neutral_count?: number | null
          overall_sentiment?: string | null
          positive_count?: number | null
          start_date?: string
          summary?: string | null
        }
        Relationships: []
      }
      batch_sentiment_analysis_details: {
        Row: {
          batch_analysis_id: string
          conversation_id: string
          created_at: string
          description: string | null
          id: number
          sentiment: Database["public"]["Enums"]["sentiment_enum"]
        }
        Insert: {
          batch_analysis_id: string
          conversation_id: string
          created_at?: string
          description?: string | null
          id?: never
          sentiment: Database["public"]["Enums"]["sentiment_enum"]
        }
        Update: {
          batch_analysis_id?: string
          conversation_id?: string
          created_at?: string
          description?: string | null
          id?: never
          sentiment?: Database["public"]["Enums"]["sentiment_enum"]
        }
        Relationships: [
          {
            foreignKeyName: "batch_sentiment_analysis_details_batch_analysis_id_fkey"
            columns: ["batch_analysis_id"]
            isOneToOne: false
            referencedRelation: "batch_sentiment_analysis"
            referencedColumns: ["id"]
          },
          {
            foreignKeyName: "batch_sentiment_analysis_details_conversation_id_fkey"
            columns: ["conversation_id"]
            isOneToOne: false
            referencedRelation: "conversations"
            referencedColumns: ["conversation_id"]
          },
        ]
      }
      broadcast_recipients: {
        Row: {
          broadcast_id: string
          customer_id: string | null
          error_message: string | null
          id: string
          phone_number: string
          sent_at: string | null
          status: string
          updated_at: string
        }
        Insert: {
          broadcast_id: string
          customer_id?: string | null
          error_message?: string | null
          id?: string
          phone_number: string
          sent_at?: string | null
          status?: string
          updated_at?: string
        }
        Update: {
          broadcast_id?: string
          customer_id?: string | null
          error_message?: string | null
          id?: string
          phone_number?: string
          sent_at?: string | null
          status?: string
          updated_at?: string
        }
        Relationships: [
          {
            foreignKeyName: "broadcast_recipients_broadcast_id_fkey"
            columns: ["broadcast_id"]
            isOneToOne: false
            referencedRelation: "broadcasts"
            referencedColumns: ["id"]
          },
          {
            foreignKeyName: "broadcast_recipients_customer_id_fkey"
            columns: ["customer_id"]
            isOneToOne: false
            referencedRelation: "customers"
            referencedColumns: ["id"]
          },
        ]
      }
      broadcasts: {
        Row: {
          created_at: string
          id: string
          instance_id: string | null
          integration_config_id: string | null
          integration_id: string | null
          message_text: string
          segment_id: string | null
          status: string | null
          updated_at: string | null
        }
        Insert: {
          created_at?: string
          id?: string
          instance_id?: string | null
          integration_config_id?: string | null
          integration_id?: string | null
          message_text: string
          segment_id?: string | null
          status?: string | null
          updated_at?: string | null
        }
        Update: {
          created_at?: string
          id?: string
          instance_id?: string | null
          integration_config_id?: string | null
          integration_id?: string | null
          message_text?: string
          segment_id?: string | null
          status?: string | null
          updated_at?: string | null
        }
        Relationships: [
          {
            foreignKeyName: "broadcasts_integration_config_id_fkey"
            columns: ["integration_config_id"]
            isOneToOne: false
            referencedRelation: "integrations_config"
            referencedColumns: ["id"]
          },
          {
            foreignKeyName: "broadcasts_integration_id_fkey"
            columns: ["integration_id"]
            isOneToOne: false
            referencedRelation: "integrations"
            referencedColumns: ["id"]
          },
          {
            foreignKeyName: "fk_broadcasts_segment_id"
            columns: ["segment_id"]
            isOneToOne: false
            referencedRelation: "segments"
            referencedColumns: ["id"]
          },
        ]
      }
      conversation_participants: {
        Row: {
          conversation_id: string
          customer_id: string | null
          external_user_identifier: string | null
          id: string
          joined_at: string | null
          left_at: string | null
          role: Database["public"]["Enums"]["role_enum"] | null
        }
        Insert: {
          conversation_id: string
          customer_id?: string | null
          external_user_identifier?: string | null
          id?: string
          joined_at?: string | null
          left_at?: string | null
          role?: Database["public"]["Enums"]["role_enum"] | null
        }
        Update: {
          conversation_id?: string
          customer_id?: string | null
          external_user_identifier?: string | null
          id?: string
          joined_at?: string | null
          left_at?: string | null
          role?: Database["public"]["Enums"]["role_enum"] | null
        }
        Relationships: [
          {
            foreignKeyName: "conversation_participants_conversation_id_fkey"
            columns: ["conversation_id"]
            isOneToOne: false
            referencedRelation: "conversations"
            referencedColumns: ["conversation_id"]
          },
          {
            foreignKeyName: "conversation_participants_customer_id_fkey"
            columns: ["customer_id"]
            isOneToOne: false
            referencedRelation: "customers"
            referencedColumns: ["id"]
          },
        ]
      }
      conversation_summaries: {
        Row: {
          conversation_id: string
          created_at: string | null
          id: string
          summary: string
        }
        Insert: {
          conversation_id: string
          created_at?: string | null
          id?: string
          summary: string
        }
        Update: {
          conversation_id?: string
          created_at?: string | null
          id?: string
          summary?: string
        }
        Relationships: [
          {
            foreignKeyName: "conversation_summaries_conversation_id_fkey"
            columns: ["conversation_id"]
            isOneToOne: true
            referencedRelation: "conversations"
            referencedColumns: ["conversation_id"]
          },
        ]
      }
      conversations: {
        Row: {
          conversation_id: string
          created_at: string
          integrations_id: string | null
          lead_id: string | null
          updated_at: string
        }
        Insert: {
          conversation_id?: string
          created_at?: string
          integrations_id?: string | null
          lead_id?: string | null
          updated_at?: string
        }
        Update: {
          conversation_id?: string
          created_at?: string
          integrations_id?: string | null
          lead_id?: string | null
          updated_at?: string
        }
        Relationships: [
          {
            foreignKeyName: "conversations_integrations_id_fkey"
            columns: ["integrations_id"]
            isOneToOne: false
            referencedRelation: "integrations"
            referencedColumns: ["id"]
          },
          {
            foreignKeyName: "conversations_lead_id_fkey"
            columns: ["lead_id"]
            isOneToOne: false
            referencedRelation: "leads"
            referencedColumns: ["id"]
          },
        ]
      }
      customers: {
        Row: {
          company_address: string | null
          company_name: string | null
          created_at: string
          email: string | null
          id: string
          metadata: Json | null
          name: string
          phone_number: string
          updated_at: string
        }
        Insert: {
          company_address?: string | null
          company_name?: string | null
          created_at?: string
          email?: string | null
          id?: string
          metadata?: Json | null
          name: string
          phone_number: string
          updated_at?: string
        }
        Update: {
          company_address?: string | null
          company_name?: string | null
          created_at?: string
          email?: string | null
          id?: string
          metadata?: Json | null
          name?: string
          phone_number?: string
          updated_at?: string
        }
        Relationships: []
      }
      documents: {
        Row: {
          content: string | null
          embedding: string | null
          id: string
          metadata: Json | null
        }
        Insert: {
          content?: string | null
          embedding?: string | null
          id: string
          metadata?: Json | null
        }
        Update: {
          content?: string | null
          embedding?: string | null
          id?: string
          metadata?: Json | null
        }
        Relationships: []
      }
      evolution_webhook_events: {
        Row: {
          created_at: string | null
          event_type: string
          id: string
          payload: Json
          processing_status: string
          source_identifier: string | null
        }
        Insert: {
          created_at?: string | null
          event_type: string
          id?: string
          payload: Json
          processing_status: string
          source_identifier?: string | null
        }
        Update: {
          created_at?: string | null
          event_type?: string
          id?: string
          payload?: Json
          processing_status?: string
          source_identifier?: string | null
        }
        Relationships: []
      }
      integrations: {
        Row: {
          api_key: string | null
          base_url: string | null
          created_at: string | null
          description: string | null
          icon_url: string | null
          id: string
          is_connected: boolean | null
          name: string
          status: Database["public"]["Enums"]["integration_status"]
          updated_at: string | null
          webhook_events: Json | null
          webhook_url: string | null
        }
        Insert: {
          api_key?: string | null
          base_url?: string | null
          created_at?: string | null
          description?: string | null
          icon_url?: string | null
          id?: string
          is_connected?: boolean | null
          name: string
          status?: Database["public"]["Enums"]["integration_status"]
          updated_at?: string | null
          webhook_events?: Json | null
          webhook_url?: string | null
        }
        Update: {
          api_key?: string | null
          base_url?: string | null
          created_at?: string | null
          description?: string | null
          icon_url?: string | null
          id?: string
          is_connected?: boolean | null
          name?: string
          status?: Database["public"]["Enums"]["integration_status"]
          updated_at?: string | null
          webhook_events?: Json | null
          webhook_url?: string | null
        }
        Relationships: []
      }
      integrations_config: {
        Row: {
          created_at: string
          id: string
          instance_display_name: string | null
          instance_id: string | null
          integration_id: string
          owner_id: string | null
          pipeline_id: string | null
          status: string | null
          token: string | null
          updated_at: string
          user_reference_id: string | null
        }
        Insert: {
          created_at?: string
          id?: string
          instance_display_name?: string | null
          instance_id?: string | null
          integration_id: string
          owner_id?: string | null
          pipeline_id?: string | null
          status?: string | null
          token?: string | null
          updated_at?: string
          user_reference_id?: string | null
        }
        Update: {
          created_at?: string
          id?: string
          instance_display_name?: string | null
          instance_id?: string | null
          integration_id?: string
          owner_id?: string | null
          pipeline_id?: string | null
          status?: string | null
          token?: string | null
          updated_at?: string
          user_reference_id?: string | null
        }
        Relationships: [
          {
            foreignKeyName: "integrations_config_integration_id_fkey"
            columns: ["integration_id"]
            isOneToOne: true
            referencedRelation: "integrations"
            referencedColumns: ["id"]
          },
          {
            foreignKeyName: "integrations_config_pipeline_id_fkey"
            columns: ["pipeline_id"]
            isOneToOne: false
            referencedRelation: "pipelines"
            referencedColumns: ["id"]
          },
        ]
      }
      knowledge_chunks: {
        Row: {
          content: string
          created_at: string | null
          document_id: string | null
          embedding: string | null
          enabled: boolean
          id: string
          metadata: string | null
          sequence: number | null
          updated_at: string | null
        }
        Insert: {
          content: string
          created_at?: string | null
          document_id?: string | null
          embedding?: string | null
          enabled?: boolean
          id?: string
          metadata?: string | null
          sequence?: number | null
          updated_at?: string | null
        }
        Update: {
          content?: string
          created_at?: string | null
          document_id?: string | null
          embedding?: string | null
          enabled?: boolean
          id?: string
          metadata?: string | null
          sequence?: number | null
          updated_at?: string | null
        }
        Relationships: [
          {
            foreignKeyName: "knowledge_chunks_document_id_fkey"
            columns: ["document_id"]
            isOneToOne: false
            referencedRelation: "knowledge_documents"
            referencedColumns: ["id"]
          },
        ]
      }
      knowledge_documents: {
        Row: {
          chunking_method: string | null
          content: string
          created_at: string | null
          custom_chunk_size: number | null
          file_path: string | null
          file_type: string | null
          id: string
          title: string
          updated_at: string | null
          user_id: string | null
        }
        Insert: {
          chunking_method?: string | null
          content: string
          created_at?: string | null
          custom_chunk_size?: number | null
          file_path?: string | null
          file_type?: string | null
          id?: string
          title: string
          updated_at?: string | null
          user_id?: string | null
        }
        Update: {
          chunking_method?: string | null
          content?: string
          created_at?: string | null
          custom_chunk_size?: number | null
          file_path?: string | null
          file_type?: string | null
          id?: string
          title?: string
          updated_at?: string | null
          user_id?: string | null
        }
        Relationships: []
      }
      lead_pipeline: {
        Row: {
          created_at: string
          id: string
          lead_id: string
          pipeline_id: string
          position: number
          stage_id: string
          updated_at: string
        }
        Insert: {
          created_at?: string
          id?: string
          lead_id: string
          pipeline_id: string
          position?: number
          stage_id: string
          updated_at?: string
        }
        Update: {
          created_at?: string
          id?: string
          lead_id?: string
          pipeline_id?: string
          position?: number
          stage_id?: string
          updated_at?: string
        }
        Relationships: [
          {
            foreignKeyName: "lead_pipeline_lead_id_fkey"
            columns: ["lead_id"]
            isOneToOne: false
            referencedRelation: "leads"
            referencedColumns: ["id"]
          },
          {
            foreignKeyName: "lead_pipeline_pipeline_id_fkey"
            columns: ["pipeline_id"]
            isOneToOne: false
            referencedRelation: "pipelines"
            referencedColumns: ["id"]
          },
          {
            foreignKeyName: "lead_pipeline_stage_id_fkey"
            columns: ["stage_id"]
            isOneToOne: false
            referencedRelation: "pipeline_stages"
            referencedColumns: ["id"]
          },
        ]
      }
      lead_tags: {
        Row: {
          created_at: string
          id: string
          lead_id: string
          tag_id: string
        }
        Insert: {
          created_at?: string
          id?: string
          lead_id: string
          tag_id: string
        }
        Update: {
          created_at?: string
          id?: string
          lead_id?: string
          tag_id?: string
        }
        Relationships: [
          {
            foreignKeyName: "lead_tags_lead_id_fkey"
            columns: ["lead_id"]
            isOneToOne: false
            referencedRelation: "leads"
            referencedColumns: ["id"]
          },
          {
            foreignKeyName: "lead_tags_tag_id_fkey"
            columns: ["tag_id"]
            isOneToOne: false
            referencedRelation: "tags"
            referencedColumns: ["id"]
          },
        ]
      }
      leads: {
        Row: {
          created_at: string
          customer_id: string | null
          id: string
          pipeline_stage_id: string | null
          updated_at: string
          user_id: string
          value: number | null
        }
        Insert: {
          created_at?: string
          customer_id?: string | null
          id?: string
          pipeline_stage_id?: string | null
          updated_at?: string
          user_id: string
          value?: number | null
        }
        Update: {
          created_at?: string
          customer_id?: string | null
          id?: string
          pipeline_stage_id?: string | null
          updated_at?: string
          user_id?: string
          value?: number | null
        }
        Relationships: [
          {
            foreignKeyName: "leads_customer_id_fkey"
            columns: ["customer_id"]
            isOneToOne: false
            referencedRelation: "customers"
            referencedColumns: ["id"]
          },
          {
            foreignKeyName: "leads_pipeline_stage_id_fkey"
            columns: ["pipeline_stage_id"]
            isOneToOne: false
            referencedRelation: "pipeline_stages"
            referencedColumns: ["id"]
          },
        ]
      }
      message_logs: {
        Row: {
          created_at: string
          direction: string
          error_message: string | null
          id: string
          integration_config_id: string | null
          media_details: Json | null
          media_url: string | null
          message_content: string | null
          message_type: Database["public"]["Enums"]["message_log_type"]
          profile_id: string | null
          provider_message_id: string | null
          recipient_identifier: string
          sent_at: string | null
          status: Database["public"]["Enums"]["message_log_status"]
          updated_at: string
        }
        Insert: {
          created_at?: string
          direction?: string
          error_message?: string | null
          id?: string
          integration_config_id?: string | null
          media_details?: Json | null
          media_url?: string | null
          message_content?: string | null
          message_type?: Database["public"]["Enums"]["message_log_type"]
          profile_id?: string | null
          provider_message_id?: string | null
          recipient_identifier: string
          sent_at?: string | null
          status?: Database["public"]["Enums"]["message_log_status"]
          updated_at?: string
        }
        Update: {
          created_at?: string
          direction?: string
          error_message?: string | null
          id?: string
          integration_config_id?: string | null
          media_details?: Json | null
          media_url?: string | null
          message_content?: string | null
          message_type?: Database["public"]["Enums"]["message_log_type"]
          profile_id?: string | null
          provider_message_id?: string | null
          recipient_identifier?: string
          sent_at?: string | null
          status?: Database["public"]["Enums"]["message_log_status"]
          updated_at?: string
        }
        Relationships: [
          {
            foreignKeyName: "message_logs_integration_config_id_fkey"
            columns: ["integration_config_id"]
            isOneToOne: false
            referencedRelation: "integrations_config"
            referencedColumns: ["id"]
          },
          {
            foreignKeyName: "message_logs_profile_id_fkey"
            columns: ["profile_id"]
            isOneToOne: false
            referencedRelation: "profiles"
            referencedColumns: ["id"]
          },
        ]
      }
      messages: {
        Row: {
          content: string | null
          conversation_id: string
          created_at: string
          is_read: boolean
          media_data: Json | null
          media_type: string | null
          message_id: string
          sender_participant_id: string
          wamid: string | null
        }
        Insert: {
          content?: string | null
          conversation_id: string
          created_at?: string
          is_read?: boolean
          media_data?: Json | null
          media_type?: string | null
          message_id?: string
          sender_participant_id: string
          wamid?: string | null
        }
        Update: {
          content?: string | null
          conversation_id?: string
          created_at?: string
          is_read?: boolean
          media_data?: Json | null
          media_type?: string | null
          message_id?: string
          sender_participant_id?: string
          wamid?: string | null
        }
        Relationships: [
          {
            foreignKeyName: "messages_conversation_id_fkey"
            columns: ["conversation_id"]
            isOneToOne: false
            referencedRelation: "conversations"
            referencedColumns: ["conversation_id"]
          },
          {
            foreignKeyName: "messages_sender_participant_id_fkey"
            columns: ["sender_participant_id"]
            isOneToOne: false
            referencedRelation: "conversation_participants"
            referencedColumns: ["id"]
          },
        ]
      }
      pipeline_stages: {
        Row: {
          created_at: string
          id: string
          name: string
          pipeline_id: string
          position: number
          updated_at: string
        }
        Insert: {
          created_at?: string
          id?: string
          name: string
          pipeline_id: string
          position: number
          updated_at?: string
        }
        Update: {
          created_at?: string
          id?: string
          name?: string
          pipeline_id?: string
          position?: number
          updated_at?: string
        }
        Relationships: [
          {
            foreignKeyName: "pipeline_stages_pipeline_id_fkey"
            columns: ["pipeline_id"]
            isOneToOne: false
            referencedRelation: "pipelines"
            referencedColumns: ["id"]
          },
        ]
      }
      pipelines: {
        Row: {
          created_at: string
          id: string
          is_default: boolean | null
          name: string
          updated_at: string
          user_id: string
        }
        Insert: {
          created_at?: string
          id?: string
          is_default?: boolean | null
          name: string
          updated_at?: string
          user_id: string
        }
        Update: {
          created_at?: string
          id?: string
          is_default?: boolean | null
          name?: string
          updated_at?: string
          user_id?: string
        }
        Relationships: []
      }
      plan_message_usage: {
        Row: {
          billing_cycle_month: number
          billing_cycle_year: number
          created_at: string
          id: string
          last_counted_at: string
          messages_sent_this_cycle: number
          subscription_id: string
          updated_at: string
        }
        Insert: {
          billing_cycle_month: number
          billing_cycle_year: number
          created_at?: string
          id?: string
          last_counted_at?: string
          messages_sent_this_cycle?: number
          subscription_id: string
          updated_at?: string
        }
        Update: {
          billing_cycle_month?: number
          billing_cycle_year?: number
          created_at?: string
          id?: string
          last_counted_at?: string
          messages_sent_this_cycle?: number
          subscription_id?: string
          updated_at?: string
        }
        Relationships: [
          {
            foreignKeyName: "plan_message_usage_subscription_id_fkey"
            columns: ["subscription_id"]
            isOneToOne: false
            referencedRelation: "subscriptions"
            referencedColumns: ["id"]
          },
        ]
      }
      plans: {
        Row: {
          created_at: string
          features: Json | null
          id: string
          integrations_allowed: number | null
          messages_per_month: number | null
          name: string
          owner_id: string | null
          price: number
          token_allocation: number | null
        }
        Insert: {
          created_at?: string
          features?: Json | null
          id?: string
          integrations_allowed?: number | null
          messages_per_month?: number | null
          name: string
          owner_id?: string | null
          price: number
          token_allocation?: number | null
        }
        Update: {
          created_at?: string
          features?: Json | null
          id?: string
          integrations_allowed?: number | null
          messages_per_month?: number | null
          name?: string
          owner_id?: string | null
          price?: number
          token_allocation?: number | null
        }
        Relationships: [
          {
            foreignKeyName: "plans_owner_id_fkey"
            columns: ["owner_id"]
            isOneToOne: false
            referencedRelation: "profiles"
            referencedColumns: ["id"]
          },
        ]
      }
      profiles: {
        Row: {
          created_at: string
          email: string
          id: string
          name: string | null
          role: Database["public"]["Enums"]["app_role"]
        }
        Insert: {
          created_at?: string
          email: string
          id: string
          name?: string | null
          role?: Database["public"]["Enums"]["app_role"]
        }
        Update: {
          created_at?: string
          email?: string
          id?: string
          name?: string | null
          role?: Database["public"]["Enums"]["app_role"]
        }
        Relationships: []
      }
      schema_embeddings: {
        Row: {
          column_name: string | null
          created_at: string | null
          description: string
          embedding: string | null
          id: string
          schema_name: string
          table_name: string
        }
        Insert: {
          column_name?: string | null
          created_at?: string | null
          description: string
          embedding?: string | null
          id?: string
          schema_name: string
          table_name: string
        }
        Update: {
          column_name?: string | null
          created_at?: string | null
          description?: string
          embedding?: string | null
          id?: string
          schema_name?: string
          table_name?: string
        }
        Relationships: []
      }
      segment_contacts: {
        Row: {
          added_at: string
          contact_id: string
          segment_id: string
        }
        Insert: {
          added_at?: string
          contact_id: string
          segment_id: string
        }
        Update: {
          added_at?: string
          contact_id?: string
          segment_id?: string
        }
        Relationships: [
          {
            foreignKeyName: "segment_contacts_contact_id_fkey"
            columns: ["contact_id"]
            isOneToOne: false
            referencedRelation: "customers"
            referencedColumns: ["id"]
          },
          {
            foreignKeyName: "segment_contacts_segment_id_fkey"
            columns: ["segment_id"]
            isOneToOne: false
            referencedRelation: "segments"
            referencedColumns: ["id"]
          },
        ]
      }
      segments: {
        Row: {
          created_at: string
          id: string
          name: string
          user_id: string
        }
        Insert: {
          created_at?: string
          id?: string
          name: string
          user_id: string
        }
        Update: {
          created_at?: string
          id?: string
          name?: string
          user_id?: string
        }
        Relationships: []
      }
      subscriptions: {
        Row: {
          cancel_at_period_end: boolean | null
          canceled_at: string | null
          created_at: string
          current_period_end: string
          current_period_start: string
          ended_at: string | null
          id: string
          plan_id: string
          profile_id: string
          status: Database["public"]["Enums"]["subscription_status"]
          subscribed_at: string
          updated_at: string
        }
        Insert: {
          cancel_at_period_end?: boolean | null
          canceled_at?: string | null
          created_at?: string
          current_period_end: string
          current_period_start: string
          ended_at?: string | null
          id?: string
          plan_id: string
          profile_id: string
          status: Database["public"]["Enums"]["subscription_status"]
          subscribed_at?: string
          updated_at?: string
        }
        Update: {
          cancel_at_period_end?: boolean | null
          canceled_at?: string | null
          created_at?: string
          current_period_end?: string
          current_period_start?: string
          ended_at?: string | null
          id?: string
          plan_id?: string
          profile_id?: string
          status?: Database["public"]["Enums"]["subscription_status"]
          subscribed_at?: string
          updated_at?: string
        }
        Relationships: [
          {
            foreignKeyName: "subscriptions_plan_id_fkey"
            columns: ["plan_id"]
            isOneToOne: false
            referencedRelation: "plans"
            referencedColumns: ["id"]
          },
          {
            foreignKeyName: "subscriptions_profile_id_fkey"
            columns: ["profile_id"]
            isOneToOne: false
            referencedRelation: "profiles"
            referencedColumns: ["id"]
          },
        ]
      }
      tags: {
        Row: {
          created_at: string
          id: string
          name: string
          updated_at: string
        }
        Insert: {
          created_at?: string
          id?: string
          name: string
          updated_at?: string
        }
        Update: {
          created_at?: string
          id?: string
          name?: string
          updated_at?: string
        }
        Relationships: []
      }
      tasks: {
        Row: {
          assignee_id: string
          created_at: string
          created_by: string
          due_date: string
          id: string
          title: string
          type: Database["public"]["Enums"]["task_status"] | null
          updated_at: string
        }
        Insert: {
          assignee_id: string
          created_at?: string
          created_by: string
          due_date: string
          id?: string
          title: string
          type?: Database["public"]["Enums"]["task_status"] | null
          updated_at?: string
        }
        Update: {
          assignee_id?: string
          created_at?: string
          created_by?: string
          due_date?: string
          id?: string
          title?: string
          type?: Database["public"]["Enums"]["task_status"] | null
          updated_at?: string
        }
        Relationships: [
          {
            foreignKeyName: "tasks_assignee_id_fkey"
            columns: ["assignee_id"]
            isOneToOne: false
            referencedRelation: "profiles"
            referencedColumns: ["id"]
          },
          {
            foreignKeyName: "tasks_created_by_fkey"
            columns: ["created_by"]
            isOneToOne: false
            referencedRelation: "profiles"
            referencedColumns: ["id"]
          },
        ]
      }
      token_allocations: {
        Row: {
          created_at: string | null
          id: string
          monthly_tokens: number
          user_id: string
        }
        Insert: {
          created_at?: string | null
          id?: string
          monthly_tokens?: number
          user_id: string
        }
        Update: {
          created_at?: string | null
          id?: string
          monthly_tokens?: number
          user_id?: string
        }
        Relationships: [
          {
            foreignKeyName: "token_allocations_user_id_fkey"
            columns: ["user_id"]
            isOneToOne: true
            referencedRelation: "profiles"
            referencedColumns: ["id"]
          },
        ]
      }
      vector_db_v1: {
        Row: {
          chunk_type: string | null
          content: string | null
          document_id: string
          embedding: string | null
          id: string
          metadata: Json | null
        }
        Insert: {
          chunk_type?: string | null
          content?: string | null
          document_id: string
          embedding?: string | null
          id?: string
          metadata?: Json | null
        }
        Update: {
          chunk_type?: string | null
          content?: string | null
          document_id?: string
          embedding?: string | null
          id?: string
          metadata?: Json | null
        }
        Relationships: [
          {
            foreignKeyName: "fk_vector_to_document"
            columns: ["document_id"]
            isOneToOne: false
            referencedRelation: "knowledge_documents"
            referencedColumns: ["id"]
          },
        ]
<<<<<<< HEAD
=======
      }
      vector_db_v2: {
        Row: {
          chunk_type: string | null
          content: string | null
          document_id: string
          embedding: string | null
          fts: unknown | null
          id: number
          metadata: Json | null
        }
        Insert: {
          chunk_type?: string | null
          content?: string | null
          document_id: string
          embedding?: string | null
          fts?: unknown | null
          id?: never
          metadata?: Json | null
        }
        Update: {
          chunk_type?: string | null
          content?: string | null
          document_id?: string
          embedding?: string | null
          fts?: unknown | null
          id?: never
          metadata?: Json | null
        }
        Relationships: [
          {
            foreignKeyName: "fk_vector_to_document"
            columns: ["document_id"]
            isOneToOne: false
            referencedRelation: "knowledge_documents"
            referencedColumns: ["id"]
          },
        ]
>>>>>>> 7d78d37f
      }
      whatsapp_blast_limits: {
        Row: {
          blast_limit: number
          count: number
          date: string
          id: string
        }
        Insert: {
          blast_limit: number
          count?: number
          date: string
          id?: string
        }
        Update: {
          blast_limit?: number
          count?: number
          date?: string
          id?: string
        }
        Relationships: []
      }
    }
    Views: {
      [_ in never]: never
    }
    Functions: {
      binary_quantize: {
        Args: { "": string } | { "": unknown }
        Returns: unknown
      }
      execute_dynamic_sql: {
        Args: { sql_query: string }
        Returns: Json
      }
      get_active_subscription_details_for_profile: {
        Args: { profile_id_param: string }
        Returns: {
          subscription_id: string
          plan_id: string
          plan_name: string
          messages_per_month: number
        }[]
      }
      get_current_month: {
        Args: Record<PropertyKey, never>
        Returns: {
          today_date: string
          month_number: number
        }[]
      }
      get_current_week: {
        Args: Record<PropertyKey, never>
        Returns: {
          today_date: string
          week_of_month: number
        }[]
      }
      get_evolution_api_key: {
        Args: Record<PropertyKey, never>
        Returns: string
      }
      get_last_10_convo: {
        Args: Record<PropertyKey, never>
        Returns: {
          customer_id: string
          phone_number: string
          name: string
          conversation_id: string
          content: string
        }[]
      }
      get_or_create_conversation_and_participants: {
        Args: {
          p_integration_id: string
          p_customer_id: string
          p_profile_id: string
          p_customer_external_id: string
        }
        Returns: {
          conversation_id: string
          sender_participant_id: string
          recipient_participant_id: string
        }[]
      }
      halfvec_avg: {
        Args: { "": number[] }
        Returns: unknown
      }
      halfvec_out: {
        Args: { "": unknown }
        Returns: unknown
      }
      halfvec_send: {
        Args: { "": unknown }
        Returns: string
      }
      halfvec_typmod_in: {
        Args: { "": unknown[] }
        Returns: number
      }
      hnsw_bit_support: {
        Args: { "": unknown }
        Returns: unknown
      }
      hnsw_halfvec_support: {
        Args: { "": unknown }
        Returns: unknown
      }
      hnsw_sparsevec_support: {
        Args: { "": unknown }
        Returns: unknown
      }
      hnswhandler: {
        Args: { "": unknown }
        Returns: unknown
      }
      increment_message_usage: {
        Args: { p_subscription_id: string; p_year: number; p_month: number }
        Returns: undefined
      }
      is_user_team_admin_or_owner: {
        Args: { p_user_id: string; p_team_id: string }
        Returns: boolean
      }
      is_user_team_member: {
        Args: { p_user_id: string; p_team_id: string }
        Returns: boolean
      }
      ivfflat_bit_support: {
        Args: { "": unknown }
        Returns: unknown
      }
      ivfflat_halfvec_support: {
        Args: { "": unknown }
        Returns: unknown
      }
      ivfflathandler: {
        Args: { "": unknown }
        Returns: unknown
      }
      l2_norm: {
        Args: { "": unknown } | { "": unknown }
        Returns: number
      }
      l2_normalize: {
        Args: { "": string } | { "": unknown } | { "": unknown }
        Returns: string
      }
      match_chunks: {
        Args:
          | {
              query_embedding: string
              match_threshold: number
              match_count: number
            }
          | {
              query_embedding: string
              match_threshold: number
              match_count: number
              filter_document_ids?: string[]
            }
        Returns: {
          id: string
          document_id: string
          content: string
          similarity: number
        }[]
      }
      match_documents: {
        Args: { query_embedding: string; match_count?: number; filter?: Json }
        Returns: {
          id: number
          content: string
          metadata: Json
          similarity: number
        }[]
      }
      match_knowledge_chunks: {
        Args: {
          query_embedding: string
          match_threshold: number
          match_count: number
          document_id: string
        }
        Returns: {
          id: string
          content: string
          similarity: number
        }[]
      }
      match_schema_embeddings: {
        Args: {
          query_embedding: string
          match_threshold: number
          match_count: number
        }
        Returns: {
          id: string
          schema_name: string
          table_name: string
          column_name: string
          description: string
          similarity: number
        }[]
      }
      match_vector_db_v1: {
        Args: { query_embedding: string; match_count?: number; filter?: Json }
        Returns: {
          id: string
          content: string
          metadata: Json
          embedding: Json
          similarity: number
        }[]
      }
      match_vector_db_v1_for_agent: {
        Args: {
          query_embedding: string
          p_agent_id: string
          match_count?: number
          filter?: Json
        }
        Returns: {
          id: string
          content: string
          metadata: Json
          embedding: Json
          similarity: number
          document_id: string
          chunk_type: string
          image_url: string
        }[]
      }
<<<<<<< HEAD
=======
      match_vector_db_v1_for_n8n: {
        Args: { query_embedding: string; match_count?: number; filter?: Json }
        Returns: {
          id: string
          content: string
          metadata: Json
          embedding: Json
          similarity: number
          document_id: string
          chunk_type: string
          image_url: string
        }[]
      }
      match_vector_db_v2_for_n8n: {
        Args: {
          filter: Json
          match_count: number
          query_embedding: string
          full_text_weight?: number
          semantic_weight?: number
          rrf_k?: number
          query_text?: string
        }
        Returns: {
          id: number
          content: string
          metadata: Json
          embedding: Json
          similarity: number
          document_id: string
          chunk_type: string
          image_url: string
          rrf_score: number
        }[]
      }
>>>>>>> 7d78d37f
      mwtestt: {
        Args: Record<PropertyKey, never>
        Returns: {
          recipient_identifier: string
          customer_name: string
          customer_email: string
          message_content: string
          direction: string
          created_at: string
        }[]
      }
      n8n_match_knowledge_chunks_test: {
        Args: {
          p_filter: string
          p_match_count: number
          p_query_embedding: string
        }
        Returns: {
          id: string
          content: string
          similarity: number
        }[]
      }
      profile_has_integration_access: {
        Args: { _profile_id: string; _integration_config_id: string }
        Returns: boolean
      }
      sparsevec_out: {
        Args: { "": unknown }
        Returns: unknown
      }
      sparsevec_send: {
        Args: { "": unknown }
        Returns: string
      }
      sparsevec_typmod_in: {
        Args: { "": unknown[] }
        Returns: number
      }
      update_pipeline_name: {
        Args: { pipeline_id: string; new_name: string }
        Returns: {
          created_at: string
          id: string
          is_default: boolean | null
          name: string
          updated_at: string
          user_id: string
        }[]
      }
      upsert_integration_config: {
        Args: {
          p_integration_id: string
          p_instance_id: string
          p_instance_display_name: string
          p_token: string
          p_owner_id: string
          p_user_reference_id: string
          p_pipeline_id: string
          p_status: string
        }
        Returns: undefined
      }
      vector_avg: {
        Args: { "": number[] }
        Returns: string
      }
      vector_dims: {
        Args: { "": string } | { "": unknown }
        Returns: number
      }
      vector_norm: {
        Args: { "": string }
        Returns: number
      }
      vector_out: {
        Args: { "": string }
        Returns: unknown
      }
      vector_send: {
        Args: { "": string }
        Returns: string
      }
      vector_typmod_in: {
        Args: { "": unknown[] }
        Returns: number
      }
    }
    Enums: {
      agent_activation_mode: "keyword" | "always_on"
      ai_session_status: "active" | "closed" | "error"
      app_role: "admin" | "user" | "customer"
      day_of_week:
        | "monday"
        | "tuesday"
        | "wednesday"
        | "thursday"
        | "friday"
        | "saturday"
        | "sunday"
      integration_status: "available" | "coming_soon"
      message_log_status:
        | "pending"
        | "sent"
        | "delivered"
        | "read"
        | "failed"
        | "blocked_quota"
        | "blocked_rule"
      message_log_type:
        | "text"
        | "image"
        | "video"
        | "audio"
        | "document"
        | "template"
        | "interactive_buttons"
        | "interactive_list"
        | "location"
        | "contact"
        | "sticker"
        | "unknown"
      new_app_role: "user" | "admin"
      role_enum: "admin" | "member"
      sender_type: "user" | "ai"
      sentiment_enum: "good" | "moderate" | "bad" | "unknown"
      sentiment_level: "bad" | "moderate" | "good"
      sentiment_type: "bad" | "moderate" | "good"
      subscription_status:
        | "active"
        | "trialing"
        | "past_due"
        | "canceled"
        | "incomplete"
        | "incomplete_expired"
        | "unpaid"
      sync_status: "pending" | "completed" | "failed"
      task_status: "follow-up" | "meeting"
      team_role: "owner" | "admin" | "member"
    }
    CompositeTypes: {
      [_ in never]: never
    }
  }
}

type DatabaseWithoutInternals = Omit<Database, "__InternalSupabase">

type DefaultSchema = DatabaseWithoutInternals[Extract<keyof Database, "public">]

export type Tables<
  DefaultSchemaTableNameOrOptions extends
    | keyof (DefaultSchema["Tables"] & DefaultSchema["Views"])
    | { schema: keyof DatabaseWithoutInternals },
  TableName extends DefaultSchemaTableNameOrOptions extends {
    schema: keyof DatabaseWithoutInternals
  }
    ? keyof (DatabaseWithoutInternals[DefaultSchemaTableNameOrOptions["schema"]]["Tables"] &
        DatabaseWithoutInternals[DefaultSchemaTableNameOrOptions["schema"]]["Views"])
    : never = never,
> = DefaultSchemaTableNameOrOptions extends {
  schema: keyof DatabaseWithoutInternals
}
  ? (DatabaseWithoutInternals[DefaultSchemaTableNameOrOptions["schema"]]["Tables"] &
      DatabaseWithoutInternals[DefaultSchemaTableNameOrOptions["schema"]]["Views"])[TableName] extends {
      Row: infer R
    }
    ? R
    : never
  : DefaultSchemaTableNameOrOptions extends keyof (DefaultSchema["Tables"] &
        DefaultSchema["Views"])
    ? (DefaultSchema["Tables"] &
        DefaultSchema["Views"])[DefaultSchemaTableNameOrOptions] extends {
        Row: infer R
      }
      ? R
      : never
    : never

export type TablesInsert<
  DefaultSchemaTableNameOrOptions extends
    | keyof DefaultSchema["Tables"]
    | { schema: keyof DatabaseWithoutInternals },
  TableName extends DefaultSchemaTableNameOrOptions extends {
    schema: keyof DatabaseWithoutInternals
  }
    ? keyof DatabaseWithoutInternals[DefaultSchemaTableNameOrOptions["schema"]]["Tables"]
    : never = never,
> = DefaultSchemaTableNameOrOptions extends {
  schema: keyof DatabaseWithoutInternals
}
  ? DatabaseWithoutInternals[DefaultSchemaTableNameOrOptions["schema"]]["Tables"][TableName] extends {
      Insert: infer I
    }
    ? I
    : never
  : DefaultSchemaTableNameOrOptions extends keyof DefaultSchema["Tables"]
    ? DefaultSchema["Tables"][DefaultSchemaTableNameOrOptions] extends {
        Insert: infer I
      }
      ? I
      : never
    : never

export type TablesUpdate<
  DefaultSchemaTableNameOrOptions extends
    | keyof DefaultSchema["Tables"]
    | { schema: keyof DatabaseWithoutInternals },
  TableName extends DefaultSchemaTableNameOrOptions extends {
    schema: keyof DatabaseWithoutInternals
  }
    ? keyof DatabaseWithoutInternals[DefaultSchemaTableNameOrOptions["schema"]]["Tables"]
    : never = never,
> = DefaultSchemaTableNameOrOptions extends {
  schema: keyof DatabaseWithoutInternals
}
  ? DatabaseWithoutInternals[DefaultSchemaTableNameOrOptions["schema"]]["Tables"][TableName] extends {
      Update: infer U
    }
    ? U
    : never
  : DefaultSchemaTableNameOrOptions extends keyof DefaultSchema["Tables"]
    ? DefaultSchema["Tables"][DefaultSchemaTableNameOrOptions] extends {
        Update: infer U
      }
      ? U
      : never
    : never

export type Enums<
  DefaultSchemaEnumNameOrOptions extends
    | keyof DefaultSchema["Enums"]
    | { schema: keyof DatabaseWithoutInternals },
  EnumName extends DefaultSchemaEnumNameOrOptions extends {
    schema: keyof DatabaseWithoutInternals
  }
    ? keyof DatabaseWithoutInternals[DefaultSchemaEnumNameOrOptions["schema"]]["Enums"]
    : never = never,
> = DefaultSchemaEnumNameOrOptions extends {
  schema: keyof DatabaseWithoutInternals
}
  ? DatabaseWithoutInternals[DefaultSchemaEnumNameOrOptions["schema"]]["Enums"][EnumName]
  : DefaultSchemaEnumNameOrOptions extends keyof DefaultSchema["Enums"]
    ? DefaultSchema["Enums"][DefaultSchemaEnumNameOrOptions]
    : never

export type CompositeTypes<
  PublicCompositeTypeNameOrOptions extends
    | keyof DefaultSchema["CompositeTypes"]
    | { schema: keyof DatabaseWithoutInternals },
  CompositeTypeName extends PublicCompositeTypeNameOrOptions extends {
    schema: keyof DatabaseWithoutInternals
  }
    ? keyof DatabaseWithoutInternals[PublicCompositeTypeNameOrOptions["schema"]]["CompositeTypes"]
    : never = never,
> = PublicCompositeTypeNameOrOptions extends {
  schema: keyof DatabaseWithoutInternals
}
  ? DatabaseWithoutInternals[PublicCompositeTypeNameOrOptions["schema"]]["CompositeTypes"][CompositeTypeName]
  : PublicCompositeTypeNameOrOptions extends keyof DefaultSchema["CompositeTypes"]
    ? DefaultSchema["CompositeTypes"][PublicCompositeTypeNameOrOptions]
    : never

export const Constants = {
  public: {
    Enums: {
      agent_activation_mode: ["keyword", "always_on"],
      ai_session_status: ["active", "closed", "error"],
      app_role: ["admin", "user", "customer"],
      day_of_week: [
        "monday",
        "tuesday",
        "wednesday",
        "thursday",
        "friday",
        "saturday",
        "sunday",
      ],
      integration_status: ["available", "coming_soon"],
      message_log_status: [
        "pending",
        "sent",
        "delivered",
        "read",
        "failed",
        "blocked_quota",
        "blocked_rule",
      ],
      message_log_type: [
        "text",
        "image",
        "video",
        "audio",
        "document",
        "template",
        "interactive_buttons",
        "interactive_list",
        "location",
        "contact",
        "sticker",
        "unknown",
      ],
      new_app_role: ["user", "admin"],
      role_enum: ["admin", "member"],
      sender_type: ["user", "ai"],
      sentiment_enum: ["good", "moderate", "bad", "unknown"],
      sentiment_level: ["bad", "moderate", "good"],
      sentiment_type: ["bad", "moderate", "good"],
      subscription_status: [
        "active",
        "trialing",
        "past_due",
        "canceled",
        "incomplete",
        "incomplete_expired",
        "unpaid",
      ],
      sync_status: ["pending", "completed", "failed"],
      task_status: ["follow-up", "meeting"],
      team_role: ["owner", "admin", "member"],
    },
  },
} as const<|MERGE_RESOLUTION|>--- conflicted
+++ resolved
@@ -443,6 +443,7 @@
           segment_id: string | null
           status: string | null
           updated_at: string | null
+          image_url: string | null
         }
         Insert: {
           created_at?: string
@@ -454,6 +455,7 @@
           segment_id?: string | null
           status?: string | null
           updated_at?: string | null
+          image_url?: string | null
         }
         Update: {
           created_at?: string
@@ -465,6 +467,7 @@
           segment_id?: string | null
           status?: string | null
           updated_at?: string | null
+          image_url?: string | null
         }
         Relationships: [
           {
@@ -614,6 +617,7 @@
           name: string
           phone_number: string
           updated_at: string
+          team_id: string | null
         }
         Insert: {
           company_address?: string | null
@@ -625,6 +629,7 @@
           name: string
           phone_number: string
           updated_at?: string
+          team_id?: string | null
         }
         Update: {
           company_address?: string | null
@@ -636,6 +641,7 @@
           name?: string
           phone_number?: string
           updated_at?: string
+          team_id?: string | null
         }
         Relationships: []
       }
@@ -1572,8 +1578,6 @@
             referencedColumns: ["id"]
           },
         ]
-<<<<<<< HEAD
-=======
       }
       vector_db_v2: {
         Row: {
@@ -1612,7 +1616,6 @@
             referencedColumns: ["id"]
           },
         ]
->>>>>>> 7d78d37f
       }
       whatsapp_blast_limits: {
         Row: {
@@ -1847,8 +1850,6 @@
           image_url: string
         }[]
       }
-<<<<<<< HEAD
-=======
       match_vector_db_v1_for_n8n: {
         Args: { query_embedding: string; match_count?: number; filter?: Json }
         Returns: {
@@ -1884,7 +1885,6 @@
           rrf_score: number
         }[]
       }
->>>>>>> 7d78d37f
       mwtestt: {
         Args: Record<PropertyKey, never>
         Returns: {
