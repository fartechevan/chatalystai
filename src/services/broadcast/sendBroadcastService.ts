import { supabase } from '@/integrations/supabase/client';
import { sendTextService } from '@/integrations/evolution-api/services/sendTextService';
<<<<<<< HEAD
import { sendMediaService } from '@/integrations/evolution-api/services/sendMediaService';
=======
import { sendMediaService, SendMediaParams } from '@/integrations/evolution-api/services/sendMediaService';
import { sendButtonService } from '@/integrations/evolution-api/services/sendButtonService';
>>>>>>> d034a2cc
// Removed TablesUpdate import as it's not resolving the type issue for the update call as expected.

interface CustomerInfo {
  id: string;
  phone_number: string;
}

interface RecipientInfo extends CustomerInfo {
  recipient_id: string; // ID from broadcast_recipients table
}

export interface SendBroadcastParams {
  targetMode: 'customers' | 'segment' | 'csv';
  customerIds?: string[];
  segmentId?: string;
  phoneNumbers?: string[];
  messageText: string; // Will be caption if media is present
  integrationConfigId: string; // This is integrations_config.id
  instanceId: string;
  media?: string; // Base64 encoded media
  mimetype?: string; // e.g., image/jpeg
  fileName?: string; // e.g., image.jpg
<<<<<<< HEAD
=======
  imageUrl?: string; // Optional image URL (for DB record / UI display)
  includeOptOutButton?: boolean; // Whether to include the opt-out button
>>>>>>> d034a2cc
}

export interface SendBroadcastResult {
  broadcastId: string;
  successfulSends: number;
  failedSends: number;
  totalAttempted: number;
}

export const sendBroadcastService = async (params: SendBroadcastParams): Promise<SendBroadcastResult> => {
  const { 
    targetMode, 
    customerIds, 
    segmentId, 
    phoneNumbers, 
    messageText, 
    integrationConfigId, 
    instanceId, 
    media,
    mimetype,
<<<<<<< HEAD
    fileName
=======
    fileName,
    imageUrl,
    includeOptOutButton = true // Default to true to include opt-out button
>>>>>>> d034a2cc
  } = params;

  if (targetMode === 'customers' && (!customerIds || customerIds.length === 0)) {
    throw new Error("customerIds must be provided for 'customers' target mode.");
  }
  if (targetMode === 'segment' && !segmentId) {
    throw new Error("segmentId must be provided for 'segment' target mode.");
  }
  if (targetMode === 'csv' && (!phoneNumbers || phoneNumbers.length === 0)) {
    throw new Error("phoneNumbers must be provided for 'csv' target mode.");
  }

  // Calculate total recipient count
  let recipientCount = 0;
  
  // For segments, we need to fetch the contacts first to get the count
  if (targetMode === 'segment' && segmentId) {
    try {
      const { data: segmentContactsData, error: segmentContactsError } = await supabase
        .from('segment_contacts')
        .select('contact_id')
        .eq('segment_id', segmentId);
      
      if (segmentContactsError) throw segmentContactsError;
      recipientCount = (segmentContactsData || []).length;
      
      if (recipientCount === 0) {
        throw new Error("No contacts found in the selected segment");
      }
    } catch (error) {
      console.error("Error fetching segment contacts count:", error);
      throw new Error(`Failed to get contacts from segment: ${error instanceof Error ? error.message : String(error)}`);
    }
  } else if (targetMode === 'customers' && customerIds) {
    recipientCount = customerIds.length;
  } else if (targetMode === 'csv' && phoneNumbers) {
    recipientCount = phoneNumbers.length;
  }

  // Check WhatsApp blast limit before proceeding
  try {
    const { data: blastLimitCheck, error: blastLimitError } = await supabase.functions.invoke(
      'check-whatsapp-blast-limit',
      {
        body: { recipient_count: recipientCount, check_only: false }
      }
    );

    if (blastLimitError) {
      throw new Error(`Failed to check blast limit: ${blastLimitError.message}`);
    }

    if (blastLimitCheck && !blastLimitCheck.allowed) {
      throw new Error(blastLimitCheck.error_message || 'Daily WhatsApp blast limit exceeded');
    }
  } catch (error) {
    console.error("Error checking WhatsApp blast limit:", error);
    throw new Error(`WhatsApp blast limit check failed: ${error instanceof Error ? error.message : String(error)}`);
  }

  let broadcastId: string;
  let validRecipients: RecipientInfo[] = [];

  try {
    // The 'integrationConfigId' received in params is the PK of 'integrations_config' table.
    // This will be inserted into the new 'integration_config_id' column in the 'broadcasts' table.
    const insertPayload: { 
      message_text: string;
      integration_config_id: string; // Column in 'broadcasts' table
      instance_id: string;
      segment_id?: string;
    } = {
      message_text: messageText,
      integration_config_id: integrationConfigId, // Use the received PK of integrations_config
      instance_id: instanceId,
    };

    if (targetMode === 'segment' && segmentId) {
      insertPayload.segment_id = segmentId;
    }

    const { data: broadcastData, error: broadcastInsertError } = await supabase
      .from('broadcasts')
      .insert(insertPayload)
      .select('id')
      .single();
    if (broadcastInsertError) {
      console.error("Error inserting into broadcasts table:", broadcastInsertError);
      throw broadcastInsertError;
    }
    broadcastId = broadcastData.id;

    let validCustomers: CustomerInfo[] = [];

    if (targetMode === 'segment' && segmentId) {
      const { data: segmentContactsData, error: segmentContactsError } = await supabase
        .from('segment_contacts')
        .select(`customers ( id, phone_number )`)
        .eq('segment_id', segmentId);
      if (segmentContactsError) throw segmentContactsError;
      validCustomers = (segmentContactsData || [])
        .map(sc => sc.customers)
        .filter((c): c is CustomerInfo => c !== null && typeof c.phone_number === 'string' && c.phone_number.trim() !== '');
      
      // We've already checked the blast limit with the actual count before fetching the contacts
    } else if (targetMode === 'customers' && customerIds && customerIds.length > 0) {
      const { data: customersData, error: customerError } = await supabase
        .from("customers")
        .select("id, phone_number")
        .in("id", customerIds);
      if (customerError) throw customerError;
      validCustomers = (customersData || []).filter(
        (c): c is CustomerInfo => typeof c.phone_number === 'string' && c.phone_number.trim() !== ''
      );
    }

    if (targetMode === 'customers' || targetMode === 'segment') {
        if (validCustomers.length === 0) {
          console.warn("sendBroadcastService: No valid recipients found for the broadcast target.");
          return { broadcastId, successfulSends: 0, failedSends: 0, totalAttempted: 0 };
        }
        const recipientRecords = validCustomers.map(c => ({
          broadcast_id: broadcastId,
          customer_id: c.id,
          phone_number: c.phone_number,
          status: 'pending',
        }));
        const { data: insertedRecipients, error: recipientInsertError } = await supabase
          .from('broadcast_recipients')
          .insert(recipientRecords)
          .select('id, phone_number, customer_id');
        if (recipientInsertError) throw recipientInsertError;
        validRecipients = (insertedRecipients || []).map(r => ({
            id: r.customer_id,
            phone_number: r.phone_number,
            recipient_id: r.id
        }));
    }
  } catch (error) {
    console.error("sendBroadcastService: Error setting up broadcast tracking:", error);
    throw new Error(`Failed to setup broadcast tracking: ${error instanceof Error ? error.message : String(error)}`);
  }

  let successfulSends = 0;
  let failedSends = 0;
  let totalAttempted = 0;

  const numbersToSend = targetMode === 'csv' ? (phoneNumbers || []) : validRecipients.map(r => r.phone_number);
  totalAttempted = numbersToSend.length;

  const recipientRecordMap = new Map(validRecipients.map(r => [r.phone_number, r.recipient_id]));

  for (const number of numbersToSend) {
    const recipientRecordId = recipientRecordMap.get(number);
    let updatePayload: { status: string; error_message?: string | null; sent_at?: string | null } = { status: 'failed', error_message: null, sent_at: null };

    try {
      if (includeOptOutButton && !media) {
        // Send button message with opt-out button for text messages
        await sendButtonService({
          instance: instanceId,
          integrationId: integrationConfigId,
          number: number,
          title: "📢 Broadcast Message",
          description: messageText,
          footer: "Reply STOP to opt out",
          buttons: [
            {
              title: "Opt out",
              displayText: "Opt out",
              id: "1"
            }
          ]
        });
      } else if (media && mimetype && fileName) {
        // For media messages, send media without button (Evolution API doesn't support buttons with media)
        await sendMediaService({
          instance: instanceId,
          integrationId: integrationConfigId,
          number: number,
          media: media,
          mimetype: mimetype,
          fileName: fileName,
          caption: messageText, // Use messageText as caption
        });
      } else {
        // Send regular text message without button
        await sendTextService({
            integrationId: integrationConfigId,
            instance: instanceId,
            number: number,
            text: messageText,
        });
      }
      successfulSends++;
      updatePayload = { status: 'sent', sent_at: new Date().toISOString(), error_message: null };
    } catch (error: unknown) {
      failedSends++;
      const errorMessage = error instanceof Error ? error.message : String(error);
      updatePayload = { status: 'failed', error_message: errorMessage, sent_at: null };
      console.error(`sendBroadcastService: Failed to send to ${number}:`, errorMessage);
    }

    if (recipientRecordId) {
        try {
          const { error: updateError } = await supabase
            .from('broadcast_recipients')
            .update(updatePayload)
            .eq('id', recipientRecordId);
          if (updateError) {
            console.error(`sendBroadcastService: Failed to update status for recipient ${recipientRecordId} (${number}): ${updateError.message}`);
          }
        } catch (dbUpdateError) {
           console.error(`sendBroadcastService: Database error updating status for recipient ${recipientRecordId}:`, dbUpdateError);
        }
    }
  }

  // Determine overall broadcast status
  let overallBroadcastStatus = 'pending'; // Default, should be overwritten
  if (totalAttempted === 0) {
    overallBroadcastStatus = 'completed'; // No recipients, so considered completed.
  } else if (successfulSends === totalAttempted) {
    overallBroadcastStatus = 'completed';
  } else if (failedSends === totalAttempted) {
    overallBroadcastStatus = 'failed';
  } else if (successfulSends > 0 && successfulSends < totalAttempted) {
    overallBroadcastStatus = 'partial_completion';
  } else if (successfulSends === 0 && failedSends > 0 && failedSends < totalAttempted) {
    // This case implies some recipients were neither successful nor failed, which shouldn't happen with current logic
    // but if it did, 'partial_completion' or 'failed' might be appropriate.
    // For now, this will fall into 'failed' if successfulSends is 0 and totalAttempted > 0.
    // If successfulSends is 0 and failedSends is 0 but totalAttempted > 0, it means something went wrong before sending.
    // The existing logic should cover most cases for 'failed' or 'partial_completion'.
    // If successfulSends = 0 and failedSends = 0 and totalAttempted > 0, it implies an issue before the loop,
    // or all recipients were skipped. The initial 'pending' might persist or be updated to 'failed'.
    // Let's ensure a clear path: if not all successful and not all failed, and some attempts were made, it's partial.
    // If all attempts failed, it's 'failed'.
    // If all attempts succeeded, it's 'completed'.
    // If no attempts (totalAttempted = 0), it's 'completed'.
    // The above conditions should cover these.
  }


  if (broadcastId) {
    try {
      // Reverting to 'as any' due to persistent type mismatch for the update operation.
      // We've verified the 'status' column exists and is updatable in the 'broadcasts' table.
      const updatePayload = { 
        status: overallBroadcastStatus, 
        updated_at: new Date().toISOString() 
      };
      const { error: updateBroadcastError } = await supabase
        .from('broadcasts')
        // eslint-disable-next-line @typescript-eslint/no-explicit-any
        .update(updatePayload as any) 
        .eq('id', broadcastId);

      if (updateBroadcastError) {
        console.error(`sendBroadcastService: Failed to update overall status for broadcast ${broadcastId}: ${updateBroadcastError.message}`);
      }
    } catch (dbUpdateError) {
      console.error(`sendBroadcastService: Database error updating overall status for broadcast ${broadcastId}:`, dbUpdateError);
    }
  }

  return {
    broadcastId,
    successfulSends,
    failedSends,
    totalAttempted,
  };
};<|MERGE_RESOLUTION|>--- conflicted
+++ resolved
@@ -1,11 +1,7 @@
 import { supabase } from '@/integrations/supabase/client';
 import { sendTextService } from '@/integrations/evolution-api/services/sendTextService';
-<<<<<<< HEAD
-import { sendMediaService } from '@/integrations/evolution-api/services/sendMediaService';
-=======
 import { sendMediaService, SendMediaParams } from '@/integrations/evolution-api/services/sendMediaService';
 import { sendButtonService } from '@/integrations/evolution-api/services/sendButtonService';
->>>>>>> d034a2cc
 // Removed TablesUpdate import as it's not resolving the type issue for the update call as expected.
 
 interface CustomerInfo {
@@ -28,11 +24,8 @@
   media?: string; // Base64 encoded media
   mimetype?: string; // e.g., image/jpeg
   fileName?: string; // e.g., image.jpg
-<<<<<<< HEAD
-=======
   imageUrl?: string; // Optional image URL (for DB record / UI display)
   includeOptOutButton?: boolean; // Whether to include the opt-out button
->>>>>>> d034a2cc
 }
 
 export interface SendBroadcastResult {
@@ -53,13 +46,9 @@
     instanceId, 
     media,
     mimetype,
-<<<<<<< HEAD
-    fileName
-=======
     fileName,
     imageUrl,
     includeOptOutButton = true // Default to true to include opt-out button
->>>>>>> d034a2cc
   } = params;
 
   if (targetMode === 'customers' && (!customerIds || customerIds.length === 0)) {
