--- conflicted
+++ resolved
@@ -32,23 +32,6 @@
     const apiUrl = `${EVO_API_BASE_URL}/message/sendText/${instanceId}`;
     console.log('Sending request to Evolution API:', apiUrl);
     
-<<<<<<< HEAD
-=======
-    // Construct the request body according to Evolution API's expected format
-    // Make sure textMessage.text is properly set
-    const requestBody = {
-      number: number,
-      options: {
-        delay: 1200
-      },
-      textMessage: {
-        text: text
-      }
-    };
-
-    console.log('Request body being sent to Evolution API:', JSON.stringify(requestBody, null, 2));
-    
->>>>>>> e3505b90
     const options = {
       ...getEvolutionAPIOptions(apiKey, 'POST'),
       body: JSON.stringify({
@@ -84,6 +67,7 @@
       {
         status: 500,
         headers: { ...corsHeaders, 'Content-Type': 'application/json' },
-      }
+      })
   }
+
 }