import { serve } from "https://deno.land/std@0.168.0/http/server.ts";
<<<<<<< HEAD
import { createClient } from "https://esm.sh/@supabase/supabase-js@2";

const EVO_API_BASE_URL = "https://api.evoapicloud.com"; // Extracted base URL

// Supabase configuration
const supabaseUrl = Deno.env.get("SUPABASE_URL");
const supabaseKey = Deno.env.get("SUPABASE_ANON_KEY");

if (!supabaseUrl || !supabaseKey) {
  Deno.exit(1);
}

const supabaseClient = createClient(supabaseUrl, supabaseKey);

// Define CORS headers
const corsHeaders = {
  "Access-Control-Allow-Origin": "*",
  "Access-Control-Allow-Headers":
    "authorization, x-client-info, apikey, content-type",
};
=======
import { corsHeaders } from "../_shared/cors.ts";
import { 
  handleFetchInstances,
  handleConnectionState, 
  handleConnect 
} from "./handlers/instanceHandlers.ts";
import { handleSendWhatsAppMessage } from "./handlers/messageHandlers.ts";
>>>>>>> 7e10cb65

serve(async (req) => {
  console.log("Integrations edge function called", req);
  // Handle CORS preflight requests
  if (req.method === "OPTIONS") {
    return new Response(null, { headers: corsHeaders });
  }

<<<<<<< HEAD
  const integrationId = "bda44db7-4e9a-4733-a9c7-c4f5d7198905";

  // Fetch integration configuration from Supabase
  const { data: integration, error: integrationError } = await supabaseClient
    .from("integrations_config")
    .select("api_key, instance_id")
    .eq("id", integrationId)
    .single();

  if (integrationError) {
    return new Response(
      JSON.stringify({ error: "Failed to fetch integration configuration" }),
      {
        status: 500,
        headers: { ...corsHeaders, "Content-Type": "application/json" },
      },
    );
  }

  if (!integration) {
    return new Response(
      JSON.stringify({ error: "Integration configuration not found" }),
      {
        status: 404,
        headers: { ...corsHeaders, "Content-Type": "application/json" },
      },
    );
  }

  const { api_key: apiKey, instance_id: instanceId } = integration;

  if (!apiKey) {
    return new Response(
      JSON.stringify({
        error: "API key not configured in integrations_config",
      }),
      {
        status: 500,
        headers: { ...corsHeaders, "Content-Type": "application/json" },
      },
    );
  }

  // Parse URL to get the path
  const url = new URL(req.url);
  const path = url.pathname;

  if (req.method === "GET" && path.includes("/instance/fetchInstances")) {
    const options = {
      method: "GET",
      headers: { apikey: apiKey },
    };

    try {
      const response = await fetch(
        EVO_API_BASE_URL + "/instance/fetchInstances",
        options,
      );
      const data = await response.json();
=======
  try {
    // Parse request URL and path
    const url = new URL(req.url);
    const path = url.pathname;

    // Route requests to appropriate handlers
    if (req.method === 'POST' && path.includes('/message/sendText/')) {
      return await handleSendWhatsAppMessage(req);
    } else if (req.method === 'GET' && path.includes('/instance/fetchInstances')) {
      return await handleFetchInstances();
    } else if (req.method === 'GET' && path.includes('/instance/connectionState/')) {
      const instanceId = path.split('/').pop();
      return await handleConnectionState(instanceId || '');
    } else if (req.method === 'GET' && path.includes('/instance/connect/')) {
      const instanceId = path.split('/').pop();
      return await handleConnect(instanceId || '');
    } else {
      // Handle unknown routes
>>>>>>> 7e10cb65
      return new Response(
        JSON.stringify({ error: 'Invalid request path or method' }),
        {
<<<<<<< HEAD
          headers: { ...corsHeaders, "Content-Type": "application/json" },
          status: response.status,
        },
      );
    } catch (err) {
      return new Response(
        JSON.stringify({ error: err.message }),
        {
          status: 500,
          headers: { ...corsHeaders, "Content-Type": "application/json" },
        },
      );
    }
  } else if (
    req.method === "GET" && path.includes("/instance/connectionState/")
  ) {
    const options = {
      method: "GET",
      headers: { apikey: apiKey },
    };
    const apiUrl = `${EVO_API_BASE_URL}/instance/connectionState/${instanceId}`;

    try {
      const response = await fetch(apiUrl, options);
      const data = await response.json();
      return new Response(
        JSON.stringify(data),
        {
          headers: { ...corsHeaders, "Content-Type": "application/json" },
          status: response.status,
        },
      );
    } catch (err) {
      return new Response(
        JSON.stringify({ error: err.message }),
        {
          status: 500,
          headers: { ...corsHeaders, "Content-Type": "application/json" },
        },
      );
    }
  } else if (req.method === "GET" && path.includes("/instance/connect/")) {
    const options = {
      method: "GET",
      headers: { apikey: apiKey },
    };
    const apiUrl = `${EVO_API_BASE_URL}/instance/connect/${instanceId}`;

    try {
      const response = await fetch(apiUrl, options);
      const data = await response.json();
      return new Response(
        JSON.stringify(data),
        {
          headers: { ...corsHeaders, "Content-Type": "application/json" },
          status: response.status,
        },
      );
    } catch (err) {
      return new Response(
        JSON.stringify({ error: err.message }),
        {
          status: 500,
          headers: { ...corsHeaders, "Content-Type": "application/json" },
        },
      );
    }
  } else if (req.method === "POST" && path.includes("/message/sendText/")) {
    try {
      const body = await req.json();
      const options = {
        method: "POST",
        headers: {
          apikey: apiKey,
          "Content-Type": "application/json",
        },
        body: JSON.stringify(body),
      };

      const apiUrl = `${EVO_API_BASE_URL}/message/sendText/${instanceId}`;

      const response = await fetch(apiUrl, options);
      const data = await response.json();
      return new Response(
        JSON.stringify(data),
        {
          headers: { ...corsHeaders, "Content-Type": "application/json" },
          status: response.status,
        },
      );
    } catch (err) {
      return new Response(
        JSON.stringify({ error: err.message }),
        {
          status: 500,
          headers: { ...corsHeaders, "Content-Type": "application/json" },
        },
      );
    }
  } else {
    return new Response(
      JSON.stringify({ error: "Invalid request" }),
      {
        status: 400,
        headers: { ...corsHeaders, "Content-Type": "application/json" },
      },
=======
          status: 400,
          headers: { ...corsHeaders, 'Content-Type': 'application/json' },
        }
      );
    }
  } catch (error) {
    // Handle unhandled errors
    console.error('Unhandled error in request processing:', error);
    return new Response(
      JSON.stringify({ error: (error as Error).message || 'Unknown server error' }),
      {
        status: 500,
        headers: { ...corsHeaders, 'Content-Type': 'application/json' },
      }
>>>>>>> 7e10cb65
    );
  }
});<|MERGE_RESOLUTION|>--- conflicted
+++ resolved
@@ -1,26 +1,5 @@
+
 import { serve } from "https://deno.land/std@0.168.0/http/server.ts";
-<<<<<<< HEAD
-import { createClient } from "https://esm.sh/@supabase/supabase-js@2";
-
-const EVO_API_BASE_URL = "https://api.evoapicloud.com"; // Extracted base URL
-
-// Supabase configuration
-const supabaseUrl = Deno.env.get("SUPABASE_URL");
-const supabaseKey = Deno.env.get("SUPABASE_ANON_KEY");
-
-if (!supabaseUrl || !supabaseKey) {
-  Deno.exit(1);
-}
-
-const supabaseClient = createClient(supabaseUrl, supabaseKey);
-
-// Define CORS headers
-const corsHeaders = {
-  "Access-Control-Allow-Origin": "*",
-  "Access-Control-Allow-Headers":
-    "authorization, x-client-info, apikey, content-type",
-};
-=======
 import { corsHeaders } from "../_shared/cors.ts";
 import { 
   handleFetchInstances,
@@ -28,76 +7,13 @@
   handleConnect 
 } from "./handlers/instanceHandlers.ts";
 import { handleSendWhatsAppMessage } from "./handlers/messageHandlers.ts";
->>>>>>> 7e10cb65
 
 serve(async (req) => {
-  console.log("Integrations edge function called", req);
   // Handle CORS preflight requests
-  if (req.method === "OPTIONS") {
+  if (req.method === 'OPTIONS') {
     return new Response(null, { headers: corsHeaders });
   }
 
-<<<<<<< HEAD
-  const integrationId = "bda44db7-4e9a-4733-a9c7-c4f5d7198905";
-
-  // Fetch integration configuration from Supabase
-  const { data: integration, error: integrationError } = await supabaseClient
-    .from("integrations_config")
-    .select("api_key, instance_id")
-    .eq("id", integrationId)
-    .single();
-
-  if (integrationError) {
-    return new Response(
-      JSON.stringify({ error: "Failed to fetch integration configuration" }),
-      {
-        status: 500,
-        headers: { ...corsHeaders, "Content-Type": "application/json" },
-      },
-    );
-  }
-
-  if (!integration) {
-    return new Response(
-      JSON.stringify({ error: "Integration configuration not found" }),
-      {
-        status: 404,
-        headers: { ...corsHeaders, "Content-Type": "application/json" },
-      },
-    );
-  }
-
-  const { api_key: apiKey, instance_id: instanceId } = integration;
-
-  if (!apiKey) {
-    return new Response(
-      JSON.stringify({
-        error: "API key not configured in integrations_config",
-      }),
-      {
-        status: 500,
-        headers: { ...corsHeaders, "Content-Type": "application/json" },
-      },
-    );
-  }
-
-  // Parse URL to get the path
-  const url = new URL(req.url);
-  const path = url.pathname;
-
-  if (req.method === "GET" && path.includes("/instance/fetchInstances")) {
-    const options = {
-      method: "GET",
-      headers: { apikey: apiKey },
-    };
-
-    try {
-      const response = await fetch(
-        EVO_API_BASE_URL + "/instance/fetchInstances",
-        options,
-      );
-      const data = await response.json();
-=======
   try {
     // Parse request URL and path
     const url = new URL(req.url);
@@ -107,6 +23,7 @@
     if (req.method === 'POST' && path.includes('/message/sendText/')) {
       return await handleSendWhatsAppMessage(req);
     } else if (req.method === 'GET' && path.includes('/instance/fetchInstances')) {
+      console.log("fetchInstances called");
       return await handleFetchInstances();
     } else if (req.method === 'GET' && path.includes('/instance/connectionState/')) {
       const instanceId = path.split('/').pop();
@@ -116,118 +33,9 @@
       return await handleConnect(instanceId || '');
     } else {
       // Handle unknown routes
->>>>>>> 7e10cb65
       return new Response(
         JSON.stringify({ error: 'Invalid request path or method' }),
         {
-<<<<<<< HEAD
-          headers: { ...corsHeaders, "Content-Type": "application/json" },
-          status: response.status,
-        },
-      );
-    } catch (err) {
-      return new Response(
-        JSON.stringify({ error: err.message }),
-        {
-          status: 500,
-          headers: { ...corsHeaders, "Content-Type": "application/json" },
-        },
-      );
-    }
-  } else if (
-    req.method === "GET" && path.includes("/instance/connectionState/")
-  ) {
-    const options = {
-      method: "GET",
-      headers: { apikey: apiKey },
-    };
-    const apiUrl = `${EVO_API_BASE_URL}/instance/connectionState/${instanceId}`;
-
-    try {
-      const response = await fetch(apiUrl, options);
-      const data = await response.json();
-      return new Response(
-        JSON.stringify(data),
-        {
-          headers: { ...corsHeaders, "Content-Type": "application/json" },
-          status: response.status,
-        },
-      );
-    } catch (err) {
-      return new Response(
-        JSON.stringify({ error: err.message }),
-        {
-          status: 500,
-          headers: { ...corsHeaders, "Content-Type": "application/json" },
-        },
-      );
-    }
-  } else if (req.method === "GET" && path.includes("/instance/connect/")) {
-    const options = {
-      method: "GET",
-      headers: { apikey: apiKey },
-    };
-    const apiUrl = `${EVO_API_BASE_URL}/instance/connect/${instanceId}`;
-
-    try {
-      const response = await fetch(apiUrl, options);
-      const data = await response.json();
-      return new Response(
-        JSON.stringify(data),
-        {
-          headers: { ...corsHeaders, "Content-Type": "application/json" },
-          status: response.status,
-        },
-      );
-    } catch (err) {
-      return new Response(
-        JSON.stringify({ error: err.message }),
-        {
-          status: 500,
-          headers: { ...corsHeaders, "Content-Type": "application/json" },
-        },
-      );
-    }
-  } else if (req.method === "POST" && path.includes("/message/sendText/")) {
-    try {
-      const body = await req.json();
-      const options = {
-        method: "POST",
-        headers: {
-          apikey: apiKey,
-          "Content-Type": "application/json",
-        },
-        body: JSON.stringify(body),
-      };
-
-      const apiUrl = `${EVO_API_BASE_URL}/message/sendText/${instanceId}`;
-
-      const response = await fetch(apiUrl, options);
-      const data = await response.json();
-      return new Response(
-        JSON.stringify(data),
-        {
-          headers: { ...corsHeaders, "Content-Type": "application/json" },
-          status: response.status,
-        },
-      );
-    } catch (err) {
-      return new Response(
-        JSON.stringify({ error: err.message }),
-        {
-          status: 500,
-          headers: { ...corsHeaders, "Content-Type": "application/json" },
-        },
-      );
-    }
-  } else {
-    return new Response(
-      JSON.stringify({ error: "Invalid request" }),
-      {
-        status: 400,
-        headers: { ...corsHeaders, "Content-Type": "application/json" },
-      },
-=======
           status: 400,
           headers: { ...corsHeaders, 'Content-Type': 'application/json' },
         }
@@ -242,7 +50,6 @@
         status: 500,
         headers: { ...corsHeaders, 'Content-Type': 'application/json' },
       }
->>>>>>> 7e10cb65
     );
   }
 });