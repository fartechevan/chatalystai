
<<<<<<< HEAD
import_map = "./import_map.json" # Explicitly set import map path
=======
import_map = "./import_map.json" # Explicitly set import map path

[functions.whatsapp-webhook]
  path = "whatsapp-webhook.ts"
  entrypoint = "whatsapp-webhook.ts"
>>>>>>> a5be298c
<|MERGE_RESOLUTION|>--- conflicted
+++ resolved
@@ -1,10 +1,6 @@
 
-<<<<<<< HEAD
-import_map = "./import_map.json" # Explicitly set import map path
-=======
 import_map = "./import_map.json" # Explicitly set import map path
 
 [functions.whatsapp-webhook]
   path = "whatsapp-webhook.ts"
-  entrypoint = "whatsapp-webhook.ts"
->>>>>>> a5be298c
+  entrypoint = "whatsapp-webhook.ts"