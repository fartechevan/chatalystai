{
  "importMap": "./import_map.json",
  "compilerOptions": {
<<<<<<< HEAD
    "lib": ["deno.ns", "dom"]
=======
    "lib": ["deno.ns", "dom", "dom.iterable", "deno.unstable"]
>>>>>>> a5be298c
  }
}<|MERGE_RESOLUTION|>--- conflicted
+++ resolved
@@ -1,10 +1,6 @@
 {
   "importMap": "./import_map.json",
   "compilerOptions": {
-<<<<<<< HEAD
-    "lib": ["deno.ns", "dom"]
-=======
     "lib": ["deno.ns", "dom", "dom.iterable", "deno.unstable"]
->>>>>>> a5be298c
   }
 }